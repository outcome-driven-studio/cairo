<div align="center">
  <img src="./logo.svg" alt="Cairo" width="200" height="auto">
  <br/><br/>
  <img src="https://img.shields.io/badge/version-1.0.0-blue.svg" alt="Version">
  <img src="https://img.shields.io/badge/node-%3E%3D18.0.0-green.svg" alt="Node">
  <img src="https://img.shields.io/badge/license-MIT-orange.svg" alt="License">
  <img src="https://img.shields.io/badge/PRs-welcome-brightgreen.svg" alt="PRs Welcome">
</div>

## 🚀 Overview

Cairo is an open-source Customer Data Platform (CDP) that unifies lead data from multiple sources, enriches it with company information, calculates lead scores, and syncs everything to your CRM and analytics tools.

### Key Features

- 📊 **Multi-Source Data Integration** - Pull data from Lemlist, Smartlead, and your product
- 🏢 **Multi-Tenant Namespaces** - Separate data by customer/client automatically via campaign keywords
<<<<<<< HEAD
- 🚀 **Full Sync System** - Bulk sync hundreds of thousands of records with intelligent rate limiting
=======
>>>>>>> aa6f4018
- 🤖 **AI-First Enrichment** - Cost-effective lead enrichment with AI ($0.005/lead) + fallbacks
- 📈 **Intelligent Lead Scoring** - Combine ICP (Ideal Customer Profile) and behavioral scores
- 🔄 **Smart CRM Sync** - Only sync engaged leads (behavior > 0) to Attio CRM
- 📱 **Event Tracking** - Send events to Mixpanel and your database
- 🎯 **Webhook Support** - Real-time data ingestion via webhooks
- ⏰ **Periodic Auto-Sync** - Intelligent 4-hour behavior + weekly ICP scoring
- 📦 **REST API** - Complete API for all operations
- 🔧 **Background Jobs** - Async processing with status monitoring
- 🎛️ **Dashboard UI** - Built-in dashboard for monitoring and control

## 📋 Table of Contents

- [Quick Start](#-quick-start)
- [Multi-Tenant Namespaces](#-multi-tenant-namespaces)
- [API Documentation](#-api-documentation)
- [🔄 Full Sync System](#-full-sync-system)
- [Lead Scoring](#-lead-scoring)
- [Periodic Sync & Automation](#-periodic-sync--automation)
- [AI-First Enrichment](#-ai-first-enrichment)
- [Integrations](#-integrations)
- [Deployment](#-deployment)
- [Configuration](#-configuration)
- [Development](#-development)
- [Monitoring](#-monitoring)
- [Contributing](#-contributing)
- [License](#-license)

## 🎯 Quick Start

### Prerequisites

- Node.js >= 18.0.0
- PostgreSQL >= 14
- npm or yarn

### 1. Clone the Repository

```bash
git clone git@github.com:outcome-driven-studio/cairo.git
cd cairo
npm install
```

### 2. Set Up Environment Variables

You can set up your environment variables in two ways:

**Option A: Interactive Setup (Recommended)**

```bash
# Run the interactive setup script
npm run setup-env
# OR
./setup-env.sh
```

**Option B: Manual Setup**

```bash
cp .env.example .env
# Edit .env with your actual values
```

Key environment variables you need to configure:

```env
# Database (Required)
DATABASE_URL=postgresql://user:password@localhost:5432/cairo
# OR for NeonDB:
# POSTGRES_URL=postgresql://user:password@host.neon.tech/db?sslmode=require

# Lead Enrichment APIs (at least one required for ICP scoring)
APOLLO_API_KEY=your_apollo_api_key  # Primary enrichment service
HUNTER_API_KEY=your_hunter_api_key  # Fallback enrichment service

# AI Enrichment (Cost-effective alternatives - optional)
PERPLEXITY_API_KEY=your_perplexity_key  # $0.005/lead
OPENAI_API_KEY=your_openai_key          # $0.01/lead
ANTHROPIC_API_KEY=your_anthropic_key    # $0.008/lead

# CRM Integration (Required for lead sync)
ATTIO_API_KEY=your_attio_api_key

# Analytics & Email Marketing (Optional)
MIXPANEL_PROJECT_TOKEN=your_mixpanel_token
LEMLIST_API_KEY=your_lemlist_api_key
SMARTLEAD_API_KEY=your_smartlead_api_key

<<<<<<< HEAD
# Server Configuration
=======
# Server Configuration  
>>>>>>> aa6f4018
PORT=8080
NODE_ENV=development

# Periodic Sync (Optional - auto-sync every 4 hours)
USE_PERIODIC_SYNC=true
SYNC_INTERVAL_HOURS=4
MIN_BEHAVIOR_SCORE_FOR_ATTIO=1
```

For a complete list of all environment variables, see [.env.example](.env.example).

### 3. Initialize Database

```bash
# Run migrations (creates all required tables)
npm run setup
```

This command will:

- ✅ Create all core database tables (`playmaker_user_source`, `event_source`, `campaigns`, etc.)
- ✅ Initialize namespace system (`namespaces` table with default namespace)
- ✅ Set up proper indexes for performance
- ✅ Insert default lead scoring configurations
- ✅ Handle existing tables gracefully (no data loss)

Alternatively, you can run migrations directly:

```bash
node src/migrations/run_migrations.js
```

### 4. Start the Server

```bash
# Development
npm run dev

# Production
npm start
```

The API will be available at `http://localhost:8080`

### 5. Test the Setup

```bash
# Check health
curl http://localhost:8080/health

# Test integrations via API
curl -X POST http://localhost:8080/api/test/apollo \
  -H "Content-Type: application/json" \
  -d '{"email": "test@example.com", "company": "Test Company"}'

# Check all service integrations
curl http://localhost:8080/api/test/health

# Test namespace system
curl http://localhost:8080/api/namespaces
```

## 🏢 Multi-Tenant Namespaces

Cairo supports **multi-tenant data segregation** through namespaces, allowing agencies and service providers to separate data for different customers/clients automatically based on campaign keywords.

### How It Works

1. **Campaign Detection**: Cairo analyzes campaign names from Lemlist and Smartlead
<<<<<<< HEAD
2. **Keyword Matching**: Matches campaigns against configured keywords per namespace
=======
2. **Keyword Matching**: Matches campaigns against configured keywords per namespace  
>>>>>>> aa6f4018
3. **Automatic Routing**: Routes data to separate `{namespace}_user_source` tables
4. **Isolated CRM Sync**: Each namespace can have its own Attio configuration

### Example Use Cases

- **Marketing Agency**: Separate data for "ACME Corp", "TechStart", "Startup Co" clients
<<<<<<< HEAD
- **SaaS Company**: Segment data by product lines or customer tiers
=======
- **SaaS Company**: Segment data by product lines or customer tiers  
>>>>>>> aa6f4018
- **Consulting Firm**: Isolate client data for compliance and reporting

### Quick Example

```bash
# Create a new namespace for ACME Corp
curl -X POST http://localhost:8080/api/namespaces \
  -H "Content-Type: application/json" \
  -d '{
    "name": "acme-corp",
    "keywords": ["ACME", "ACME Corp", "acme-corp"]
  }'

<<<<<<< HEAD
# Now any Lemlist/Smartlead campaigns with "ACME Corp Q1 Campaign"
=======
# Now any Lemlist/Smartlead campaigns with "ACME Corp Q1 Campaign" 
>>>>>>> aa6f4018
# will automatically route to the acme_corp_user_source table
```

### Namespace Management

<<<<<<< HEAD
| Endpoint                       | Method | Description              |
| ------------------------------ | ------ | ------------------------ |
| `/api/namespaces`              | GET    | List all namespaces      |
| `/api/namespaces`              | POST   | Create new namespace     |
| `/api/namespaces/{name}`       | GET    | Get specific namespace   |
| `/api/namespaces/{name}`       | PUT    | Update namespace         |
| `/api/namespaces/{name}/stats` | GET    | Get namespace statistics |
=======
| Endpoint | Method | Description |
|----------|--------|-------------|
| `/api/namespaces` | GET | List all namespaces |
| `/api/namespaces` | POST | Create new namespace |
| `/api/namespaces/{name}` | GET | Get specific namespace |
| `/api/namespaces/{name}` | PUT | Update namespace |
| `/api/namespaces/{name}/stats` | GET | Get namespace statistics |
>>>>>>> aa6f4018

### Key Benefits

✅ **Zero Configuration**: Works immediately with existing sync processes  
✅ **Automatic Detection**: Smart keyword matching for campaign routing  
✅ **Complete Isolation**: Each customer gets their own database table  
✅ **Scalable**: Add unlimited customer namespaces via API  
<<<<<<< HEAD
✅ **Backward Compatible**: No changes to existing functionality
=======
✅ **Backward Compatible**: No changes to existing functionality  
>>>>>>> aa6f4018

### Examples

```bash
# List all namespaces
curl http://localhost:8080/api/namespaces

# Get namespace statistics
curl http://localhost:8080/api/namespaces/acme-corp/stats

# Update namespace keywords
curl -X PUT http://localhost:8080/api/namespaces/acme-corp \
  -H "Content-Type: application/json" \
  -d '{
    "keywords": ["ACME", "ACME Corp", "acme-corp", "Acme Corporation"]
  }'
```

## 📖 API Documentation

### Core Endpoints

#### Health & Status

| Endpoint           | Method | Description                        |
| ------------------ | ------ | ---------------------------------- |
| `/health`          | GET    | Basic health check                 |
| `/health/detailed` | GET    | Detailed health with dependencies  |
| `/health/simple`   | GET    | Simple health check for containers |

#### Namespace Management

<<<<<<< HEAD
| Endpoint                       | Method | Description                    |
| ------------------------------ | ------ | ------------------------------ |
| `/api/namespaces`              | GET    | List all active namespaces     |
| `/api/namespaces`              | POST   | Create new namespace           |
| `/api/namespaces/{name}`       | GET    | Get specific namespace details |
| `/api/namespaces/{name}`       | PUT    | Update namespace configuration |
| `/api/namespaces/{name}/stats` | GET    | Get namespace usage statistics |
=======
| Endpoint                      | Method | Description                     |
| ----------------------------- | ------ | ------------------------------- |
| `/api/namespaces`             | GET    | List all active namespaces      |
| `/api/namespaces`             | POST   | Create new namespace            |
| `/api/namespaces/{name}`      | GET    | Get specific namespace details  |
| `/api/namespaces/{name}`      | PUT    | Update namespace configuration  |
| `/api/namespaces/{name}/stats`| GET    | Get namespace usage statistics  |
>>>>>>> aa6f4018

#### Lead Scoring

| Endpoint                        | Method | Description                                    |
| ------------------------------- | ------ | ---------------------------------------------- |
| `/api/scoring/calculate`        | POST   | Calculate lead scores for all users            |
| `/api/scoring/sync-to-attio`    | POST   | Sync existing scores to Attio CRM              |
| `/api/scoring/score-and-sync`   | POST   | Calculate scores and sync to Attio             |
| `/api/scoring/master-score-all` | POST   | Complete pipeline: Import, enrich, score, sync |

#### Event Tracking

| Endpoint               | Method | Description                         |
| ---------------------- | ------ | ----------------------------------- |
| `/api/events/track`    | POST   | Track single product event          |
| `/api/events/batch`    | POST   | Track multiple events in batch      |
| `/api/events/identify` | POST   | Identify/update user properties     |
| `/api/events/stats`    | GET    | Get event tracking statistics       |
| `/api/events/health`   | GET    | Check event tracking service health |

#### Periodic Sync Management

| Endpoint                       | Method | Description                          |
| ------------------------------ | ------ | ------------------------------------ |
| `/api/periodic-sync/status`    | GET    | Get periodic sync status & schedule  |
| `/api/periodic-sync/start`     | POST   | Start periodic sync                  |
| `/api/periodic-sync/stop`      | POST   | Stop periodic sync                   |
| `/api/periodic-sync/sync-now`  | POST   | Force sync now (supports type param) |
| `/api/periodic-sync/history`   | GET    | View sync history                    |
| `/api/periodic-sync/schedules` | GET    | View sync schedules                  |
| `/api/periodic-sync/config`    | PUT    | Update sync configuration            |

#### Background Jobs & Processing

| Endpoint                      | Method | Description                              |
| ----------------------------- | ------ | ---------------------------------------- |
| `/api/jobs`                   | GET    | List all background jobs                 |
| `/api/jobs/status/:jobName`   | GET    | Get specific job status                  |
| `/api/jobs/logs/:jobName`     | GET    | Get job logs                             |
| `/api/jobs/stop/:jobName`     | POST   | Stop running job                         |
| `/api/sync/users-background`  | POST   | Sync users to Attio in background        |
| `/api/sync/events-background` | POST   | Sync events to Attio in background       |
| `/api/sync/full-background`   | POST   | Full sync (users + events) in background |

#### Data Sync (Legacy & V1)

| Endpoint                        | Method | Description                     |
| ------------------------------- | ------ | ------------------------------- |
| `/api/v1/sync/lemlist/users`    | POST   | Sync users from Lemlist         |
| `/api/v1/sync/lemlist/events`   | POST   | Sync events from Lemlist        |
| `/api/v1/sync/smartlead/users`  | POST   | Sync users from Smartlead       |
| `/api/v1/sync/smartlead/events` | POST   | Sync events from Smartlead      |
| `/initial-sync`                 | GET    | Run initial sync (all sources)  |
| `/delta-sync`                   | GET    | Run delta sync (recent changes) |
| `/sync-status`                  | GET    | Check sync status               |

#### External Profile Processing

| Endpoint                         | Method | Description                                  |
| -------------------------------- | ------ | -------------------------------------------- |
| `/api/process-linkedin-profiles` | POST   | Process LinkedIn profiles with AI enrichment |
| `/api/external-profiles/status`  | GET    | Get external profile processing status       |

#### Webhooks

| Endpoint             | Method | Description                      |
| -------------------- | ------ | -------------------------------- |
| `/webhook/lemlist`   | POST   | Receive Lemlist webhook events   |
| `/webhook/smartlead` | POST   | Receive Smartlead webhook events |

#### Testing & Debugging

| Endpoint                 | Method | Description                        |
| ------------------------ | ------ | ---------------------------------- |
| `/api/test/apollo`       | POST   | Test Apollo enrichment             |
| `/api/test/apollo/usage` | GET    | Check Apollo credits & rate limits |
| `/api/test/hunter`       | POST   | Test Hunter enrichment             |
| `/api/test/enrichment`   | POST   | Test enrichment with fallback      |
| `/api/test/database`     | GET    | Test database connection           |
| `/api/test/health`       | GET    | Check all service integrations     |

#### Dashboard & Stats

| Endpoint           | Method | Description                   |
| ------------------ | ------ | ----------------------------- |
| `/`                | GET    | Dashboard UI                  |
| `/api/stats`       | GET    | Get system statistics         |
| `/api/sync/:type`  | POST   | Run specific sync type        |
| `/api/check/:type` | GET    | Check specific service status |

### Example Requests

#### Create and Manage Namespaces

```bash
# Create a new namespace for a client
curl -X POST http://localhost:8080/api/namespaces \
  -H "Content-Type: application/json" \
  -d '{
    "name": "tech-startup",
    "keywords": ["TechStartup", "Tech Startup Inc", "TSI"],
    "attio_config": {
      "workspace": "tech-startup-workspace"
    }
  }'

# List all namespaces
curl http://localhost:8080/api/namespaces

# Get specific namespace details
curl http://localhost:8080/api/namespaces/tech-startup

# Update namespace keywords
curl -X PUT http://localhost:8080/api/namespaces/tech-startup \
  -H "Content-Type: application/json" \
  -d '{
    "keywords": ["TechStartup", "Tech Startup Inc", "TSI", "TechStart"]
  }'

# Get namespace usage statistics
curl http://localhost:8080/api/namespaces/tech-startup/stats
```

#### Calculate Lead Scores with Enrichment

```bash
curl -X POST http://localhost:8080/api/scoring/calculate \
  -H "Content-Type: application/json" \
  -d '{
    "forceReenrich": true,
    "maxEnrichment": 100,
    "maxUsers": 500
  }'
```

#### Track Product Event

```bash
curl -X POST http://localhost:8080/api/events/track \
  -H "Content-Type: application/json" \
  -d '{
    "user_email": "user@company.com",
    "event": "Feature Used",
    "properties": {
      "feature": "Export",
      "format": "CSV"
    }
  }'
```

#### Force Periodic Sync Now

```bash
# Full sync (behavior + ICP + sync to Attio)
curl -X POST http://localhost:8080/api/periodic-sync/sync-now \
  -H "Content-Type: application/json" \
  -d '{"type": "full"}'

# Behavior scoring only (no API calls)
curl -X POST http://localhost:8080/api/periodic-sync/sync-now \
  -H "Content-Type: application/json" \
  -d '{"type": "behavior"}'

# ICP scoring only (uses AI-first enrichment)
curl -X POST http://localhost:8080/api/periodic-sync/sync-now \
  -H "Content-Type: application/json" \
  -d '{"type": "icp"}'
```

#### Check Periodic Sync Status

```bash
curl http://localhost:8080/api/periodic-sync/status
```

#### Background Job Management

```bash
# List all running jobs
curl http://localhost:8080/api/jobs

# Check specific job status
curl http://localhost:8080/api/jobs/status/calculate-lead-scores

# Stop a running job
curl -X POST http://localhost:8080/api/jobs/stop/calculate-lead-scores
```

#### Process External LinkedIn Profiles

```bash
curl -X POST http://localhost:8080/api/process-linkedin-profiles \
  -H "Content-Type: application/json" \
  -d '{
    "profiles": [
      {
        "email": "john@company.com",
        "linkedinUrl": "https://linkedin.com/in/johndoe",
        "firstName": "John",
        "lastName": "Doe"
      }
    ]
  }'
```

### Postman Collection

Import the complete API collection for easy testing and development:

📥 **[Download Postman Collection](./cairo-api-collection.json)**

**What's Included:**

- 🏥 **Health & System** - Health checks and monitoring
- 🏢 **Namespace Management** - Multi-tenant data segregation
- 📊 **Dashboard** - Dashboard UI and stats endpoints
- 🔄 **Legacy Sync** - Original sync endpoints
- 🆕 **New Sync API (v1)** - Enhanced sync with better performance
- 🚀 **Full Sync System** - Bulk sync with intelligent rate limiting
- ⚙️ **Background Jobs** - Asynchronous processing endpoints
- 👥 **External Profiles** - LinkedIn profile processing
- 📱 **Product Events** - Event tracking and analytics
- ⏰ **Periodic Sync** - Automated sync scheduling
- 🧪 **Testing** - API testing and integration validation
- 📊 **Scoring** - Lead scoring and calculation endpoints

**Setup Instructions:**

1. Import the collection file into Postman
2. Update the `base_url` variable to your deployment URL (default: `http://localhost:8080`)
3. Configure environment variables for API keys if testing external integrations
4. Each endpoint includes detailed descriptions and example request bodies

## 🔄 Full Sync System

Cairo includes a powerful **full synchronization system** designed to handle massive data imports and historical syncs from Smartlead and Lemlist while preventing duplicates and maintaining data integrity.

### 🎯 Key Capabilities

- ✅ **Massive Scale** - Sync hundreds of thousands of records efficiently
- ✅ **3 Sync Modes** - Full historical, date range, and reset from date
- ✅ **Smart Rate Limiting** - API-specific limits prevent quota exhaustion
- ✅ **Deduplication Built-In** - Events by key, users by email
- ✅ **Namespace Control** - Sync all or specific client partitions
- ✅ **Progress Tracking** - Real-time updates with ETA calculations
- ✅ **Background Processing** - Async jobs with webhook callbacks
- ✅ **Mixpanel Integration** - Automatic analytics tracking

### 📋 API Endpoints

| Endpoint                         | Method | Description                       |
| -------------------------------- | ------ | --------------------------------- |
| `/api/full-sync/execute`         | POST   | Execute synchronous full sync     |
| `/api/full-sync/execute-async`   | POST   | Execute asynchronous full sync    |
| `/api/full-sync/status/:jobId`   | GET    | Get job status and progress       |
| `/api/full-sync/health`          | GET    | Check full sync system health     |
| `/api/full-sync/config/validate` | POST   | Validate sync configuration       |
| `/api/full-sync/namespaces`      | GET    | Get available namespaces for sync |
| `/api/full-sync/jobs`            | GET    | List job history and management   |

### 🎮 Sync Modes

#### 1. Full Historical Sync

Syncs all historical data, ignoring `last_sync_time` timestamps.

```bash
curl -X POST http://localhost:8080/api/full-sync/execute-async \
  -H "Content-Type: application/json" \
  -d '{
    "mode": "FULL_HISTORICAL",
    "platforms": ["smartlead", "lemlist"],
    "namespaces": "all",
    "batchSize": 100,
    "enableMixpanelTracking": true
  }'
```

#### 2. Date Range Sync

Syncs data from a specific time period with precise control.

```bash
curl -X POST http://localhost:8080/api/full-sync/execute-async \
  -H "Content-Type: application/json" \
  -d '{
    "mode": "DATE_RANGE",
    "platforms": ["smartlead"],
    "namespaces": ["playmaker"],
    "dateRange": {
      "start": "2024-01-01T00:00:00.000Z",
      "end": "2024-01-31T23:59:59.999Z"
    },
    "batchSize": 50
  }'
```

#### 3. Reset From Date

Resets sync timestamps and syncs from a specific date forward.

```bash
curl -X POST http://localhost:8080/api/full-sync/execute-async \
  -H "Content-Type: application/json" \
  -d '{
    "mode": "RESET_FROM_DATE",
    "platforms": ["lemlist"],
    "namespaces": ["client1", "client2"],
    "resetDate": "2024-02-01T00:00:00.000Z",
    "batchSize": 75,
    "rateLimitDelay": 1000
  }'
```

### 📊 Configuration Options

| Parameter                | Type         | Description                                             |
| ------------------------ | ------------ | ------------------------------------------------------- |
| `mode`                   | String       | `FULL_HISTORICAL`, `DATE_RANGE`, or `RESET_FROM_DATE`   |
| `platforms`              | Array        | `["smartlead"]`, `["lemlist"]`, or both                 |
| `namespaces`             | String/Array | `"all"` or specific namespaces `["client1", "client2"]` |
| `dateRange`              | Object       | Required for DATE_RANGE mode: `{start, end}`            |
| `resetDate`              | String       | Required for RESET_FROM_DATE mode                       |
| `batchSize`              | Number       | Records per batch (1-1000, default: 100)                |
| `rateLimitDelay`         | Number       | Milliseconds between requests (default: 500)            |
| `enableMixpanelTracking` | Boolean      | Track sync events in Mixpanel                           |
| `callbackUrl`            | String       | Webhook URL for job completion notifications            |

### 🚨 Rate Limits & Performance

The system includes intelligent rate limiting based on API documentation:

| Platform      | Requests/Sec | Max Batch Size | Notes                 |
| ------------- | ------------ | -------------- | --------------------- |
| **Smartlead** | 10           | 100            | Conservative limits   |
| **Lemlist**   | 10           | 50             | Respects 20/2sec rule |
| **Attio**     | 5            | 25             | CRM-specific limits   |
| **Mixpanel**  | 50           | 200            | Analytics-optimized   |
| **Database**  | 100          | 500            | High-performance      |

### 📈 Progress Monitoring

#### Check Job Status

```bash
curl -X GET http://localhost:8080/api/full-sync/status/full-sync-1234567890
```

**Response:**

```json
{
  "success": true,
  "data": {
    "id": "full-sync-1234567890",
    "status": "running",
    "progress": {
      "processed": 2500,
      "total": 10000,
      "percentage": 25,
      "eta": "15 minutes"
    },
    "result": {
      "platforms": {
        "smartlead": { "users": 1200, "events": 8500 },
        "lemlist": { "users": 800, "events": 4200 }
      }
    }
  }
}
```

#### System Health Check

```bash
curl -X GET http://localhost:8080/api/full-sync/health
```

#### Job History

```bash
curl -X GET "http://localhost:8080/api/full-sync/jobs?limit=20&status=completed"
```

### ⚙️ Configuration Validation

Validate your sync configuration before executing:

```bash
curl -X POST http://localhost:8080/api/full-sync/config/validate \
  -H "Content-Type: application/json" \
  -d '{
    "mode": "DATE_RANGE",
    "platforms": ["smartlead"],
    "namespaces": ["playmaker"],
    "dateRange": {
      "start": "2024-01-01T00:00:00.000Z",
      "end": "2024-01-31T23:59:59.999Z"
    }
  }'
```

### 🔧 Production Best Practices

1. **Start Small**: Begin with `batchSize: 25-50` for testing
2. **Monitor Health**: Use `/api/full-sync/health` for system monitoring
3. **Use Date Range**: For regular syncs, avoid `FULL_HISTORICAL`
4. **Namespace Filtering**: Sync specific clients instead of "all" when possible
5. **Async Jobs**: Use `/execute-async` for large datasets
6. **Rate Limiting**: Adjust `rateLimitDelay` based on API responses

### 🚨 Error Handling & Recovery

The system includes comprehensive error handling:

- **Automatic Retry**: Failed batches are retried with exponential backoff
- **Partial Success**: Completed portions are preserved if sync fails
- **Rate Limit Recovery**: Automatic delay adjustments when limits are hit
- **Progress Preservation**: Jobs can be resumed from the last successful batch

### 💡 Use Cases

#### Marketing Agency Full Client Onboarding

```bash
# Sync all historical data for a new client
curl -X POST http://localhost:8080/api/full-sync/execute-async \
  -H "Content-Type: application/json" \
  -d '{
    "mode": "FULL_HISTORICAL",
    "platforms": ["smartlead", "lemlist"],
    "namespaces": ["new-client"],
    "batchSize": 100,
    "callbackUrl": "https://mycrm.com/webhooks/sync-complete"
  }'
```

#### Data Recovery After Sync Issues

```bash
# Reset sync timestamps and re-sync from specific date
curl -X POST http://localhost:8080/api/full-sync/execute-async \
  -H "Content-Type: application/json" \
  -d '{
    "mode": "RESET_FROM_DATE",
    "platforms": ["smartlead", "lemlist"],
    "namespaces": "all",
    "resetDate": "2024-01-01T00:00:00.000Z"
  }'
```

#### Monthly Reporting Data Sync

```bash
# Sync specific month for reporting
curl -X POST http://localhost:8080/api/full-sync/execute-async \
  -H "Content-Type: application/json" \
  -d '{
    "mode": "DATE_RANGE",
    "platforms": ["smartlead", "lemlist"],
    "namespaces": "all",
    "dateRange": {
      "start": "2024-01-01T00:00:00.000Z",
      "end": "2024-01-31T23:59:59.999Z"
    },
    "enableMixpanelTracking": true
  }'
```

## 📊 Lead Scoring

### How It Works

Cairo uses a dual-scoring system:

```
Total Lead Score = ICP Score (max 100) + Behavior Score (unlimited)
```

### ICP Score (Company Fit)

Based on Apollo-enriched company data:

| Criteria           | Points |
| ------------------ | ------ |
| **Company Size**   |        |
| 1-10 employees     | 10     |
| 11-50 employees    | 30     |
| 51-250 employees   | 40     |
| **Annual Revenue** |        |
| $1M - $10M         | 20     |
| $10M - $50M        | 40     |
| **Funding Stage**  |        |
| Seed               | 10     |
| Series A           | 15     |
| Series B           | 20     |

### Behavior Score (Engagement)

Based on user actions:

| Event            | Points |
| ---------------- | ------ |
| Email Opened     | 5      |
| Email Clicked    | 5      |
| Email Replied    | 10     |
| LinkedIn Message | 10     |
| Website Visit    | 5      |

### Lead Grades

| Total Score | Grade |
| ----------- | ----- |
| 90+         | A+    |
| 80-89       | A     |
| 70-79       | B+    |
| 60-69       | B     |
| 50-59       | C+    |
| 40-49       | C     |
| 20-39       | D     |
| <20         | F     |

## ⏰ Periodic Sync & Automation

Cairo includes intelligent periodic sync that optimizes API costs while maintaining data freshness.

### How It Works

1. **Every 4 hours**: Behavior scoring (database-only, no API calls)
2. **Weekly**: ICP scoring for unscored leads (AI-first enrichment)
3. **Smart Attio sync**: Only sync leads with behavior score > 0

### Configuration

Enable periodic sync in your environment:

```env
USE_PERIODIC_SYNC=true
SYNC_INTERVAL_HOURS=4
ENABLE_WEEKLY_ICP_SCORING=true
ICP_SCORING_DAY=0  # Sunday
ICP_SCORING_HOUR=2  # 2 AM
MIN_BEHAVIOR_SCORE_FOR_ATTIO=1
```

### Benefits

- **Cost Optimized**: ICP scoring only for new/unscored leads
- **CRM Quality**: Only engaged leads enter Attio
- **Performance**: Behavior scoring processes 1000+ users quickly
- **Flexibility**: Manual triggers available for all sync types

### Manual Control

```bash
# Check periodic sync status
curl http://localhost:8080/api/periodic-sync/status

# Force different sync types
curl -X POST http://localhost:8080/api/periodic-sync/sync-now \
  -H "Content-Type: application/json" \
  -d '{"type": "behavior"}'  # or "icp" or "full"
```

## 🤖 AI-First Enrichment

Cairo supports cost-effective AI enrichment as the primary method, falling back to traditional APIs when needed.

### Cost Comparison

| Method          | Cost per Lead | Data Quality | Speed  |
| --------------- | ------------- | ------------ | ------ |
| AI (Perplexity) | $0.005        | High         | Fast   |
| AI (OpenAI)     | $0.01         | High         | Fast   |
| AI (Anthropic)  | $0.008        | High         | Fast   |
| Hunter.io       | $0.08         | Medium       | Medium |
| Apollo          | $0.15         | Very High    | Slow   |

### How It Works

1. **AI Primary**: Uses LLM to extract company data from web sources
2. **Confidence Check**: AI scores its own confidence (0-100%)
3. **Smart Fallback**: If confidence < 60%, tries Hunter.io then Apollo
4. **Result**: 95%+ cost reduction with comparable data quality

### Configuration

```env
# Enable AI enrichment
ENABLE_AI_ENRICHMENT=true

# AI API keys (at least one required)
PERPLEXITY_API_KEY=your_key    # Recommended - cheapest
OPENAI_API_KEY=your_key
ANTHROPIC_API_KEY=your_key

# Fallback enrichment
HUNTER_API_KEY=your_key        # Fallback 1
APOLLO_API_KEY=your_key        # Fallback 2
```

## 🔌 Integrations

### Apollo

Used for lead enrichment with company data:

- Employee count
- Annual revenue
- Funding information
- Technologies used
- Company industry

### Attio CRM

Syncs lead scores and metadata to custom fields:

- `icp_score` - Company fit score
- `behaviour_score` - Engagement score
- `lead_score` - Total score
- `icp` - Letter grade (A+, B, etc.)
- `scoring_meta` - JSON metadata

### Mixpanel

Tracks all events for analytics:

- User properties sync
- Event tracking with properties
- Real-time analytics

### Lemlist & Smartlead

Imports campaign data and tracks engagement:

- Email events (sent, opened, clicked, replied)
- LinkedIn events
- Campaign performance

## 🚀 Deployment

### Railway (Recommended)

[![Deploy on Railway](https://railway.app/button.svg)](https://railway.app/new/template)

1. Click the button above
2. Add environment variables
3. Deploy

### Docker

```bash
# Build image
docker build -t cairo .

# Run container
docker run -p 8080:8080 --env-file .env cairo
```

### Manual Deployment

1. Set up PostgreSQL database
2. Configure environment variables
3. Run migrations
4. Start with PM2:

```bash
npm install -g pm2
pm2 start server.js --name cairo
pm2 save
pm2 startup
```

## 🔧 Configuration

### Database Schema

The system uses these main tables:

- `playmaker_user_source` - Default user profiles with scores
- `{namespace}_user_source` - Namespace-specific user tables (auto-created)
- `namespaces` - Namespace configurations and keywords
- `event_source` - All tracked events
- `campaigns` - Campaign data
- `sent_events` - Deduplication tracking
- `scoring_config` - Scoring rules

### Environment Variables

See [.env.example](./.env.example) for all available options.

### Scoring Configuration

Customize scoring rules in `scoring_config` table or via API.

## 🛠️ Development

### Running Tests

```bash
# Run test suite
npm test
```

### Testing Integrations via API

```bash
# Test Apollo enrichment
curl -X POST http://localhost:8080/api/test/apollo \
  -H "Content-Type: application/json" \
  -d '{"email": "test@company.com", "company": "Test Company"}'

# Test Hunter enrichment
curl -X POST http://localhost:8080/api/test/hunter \
  -H "Content-Type: application/json" \
  -d '{"email": "test@company.com", "company": "Test Company"}'

# Test database connection
curl http://localhost:8080/api/test/database

# Test all service integrations
curl http://localhost:8080/api/test/health
```

### Development Mode

```bash
npm run dev
```

This starts the server with nodemon for auto-reloading and debug logging.

### Database Migrations

```bash
# Run migrations (recommended)
npm run setup

# Or run migrations directly
node src/migrations/run_migrations.js
```

Migrations are automatically run when the server starts, but you can run them manually during development.

## 📈 Monitoring

### Health Check

```bash
curl http://localhost:8080/health
```

### Job Status

```bash
# Check scoring job status
curl http://localhost:8080/api/jobs/status/calculate-lead-scores

# View job logs
curl http://localhost:8080/api/jobs/logs/calculate-lead-scores
```

### Error Tracking

Configure Sentry for production error monitoring:

1. Create account at [sentry.io](https://sentry.io)
2. Add `SENTRY_DSN` to environment variables
3. Errors will be automatically tracked

## 🤝 Contributing

We welcome contributions! Please see our [Contributing Guide](CONTRIBUTING.md) for details.

### Development Setup

1. Fork the repository
2. Create your feature branch (`git checkout -b feature/AmazingFeature`)
3. Commit your changes (`git commit -m 'Add some AmazingFeature'`)
4. Push to the branch (`git push origin feature/AmazingFeature`)
5. Open a Pull Request

### Code Style

- Use ESLint for code linting
- Follow existing patterns in the codebase
- Add tests for new features
- Update documentation

## 📝 License

This project is licensed under the MIT License - see the [LICENSE](LICENSE) file for details.

## 🙏 Acknowledgments

- Built with Node.js and Express
- PostgreSQL for data storage
- Apollo.io for enrichment
- Attio for CRM
- Mixpanel for analytics

## 📞 Support

- 🐛 Issues: [GitHub Issues](https://github.com/outcome-driven-studio/cairo/issues)

## 🗺️ Roadmap

- [ ] Add more data sources (HubSpot, Salesforce)
- [ ] Machine learning for score optimization
- [ ] Custom scoring rules UI
- [ ] Data warehouse export (Snowflake, BigQuery)
- [x] **Multi-tenant support** - Complete namespace-based data segregation
<<<<<<< HEAD
- [x] **Full Sync System** - Bulk sync with intelligent rate limiting for hundreds of thousands of records
=======
>>>>>>> aa6f4018
- [ ] GraphQL API
- [ ] Real-time WebSocket updates
- [ ] Namespace-specific dashboard views

---

<div align="center">
  Made with ❤️ by the Cairo Team
  <br>
  <a href="https://github.com/outcome-driven-studio/cairo">⭐ Star us on GitHub</a>
</div><|MERGE_RESOLUTION|>--- conflicted
+++ resolved
@@ -15,10 +15,7 @@
 
 - 📊 **Multi-Source Data Integration** - Pull data from Lemlist, Smartlead, and your product
 - 🏢 **Multi-Tenant Namespaces** - Separate data by customer/client automatically via campaign keywords
-<<<<<<< HEAD
 - 🚀 **Full Sync System** - Bulk sync hundreds of thousands of records with intelligent rate limiting
-=======
->>>>>>> aa6f4018
 - 🤖 **AI-First Enrichment** - Cost-effective lead enrichment with AI ($0.005/lead) + fallbacks
 - 📈 **Intelligent Lead Scoring** - Combine ICP (Ideal Customer Profile) and behavioral scores
 - 🔄 **Smart CRM Sync** - Only sync engaged leads (behavior > 0) to Attio CRM
@@ -107,11 +104,8 @@
 LEMLIST_API_KEY=your_lemlist_api_key
 SMARTLEAD_API_KEY=your_smartlead_api_key
 
-<<<<<<< HEAD
-# Server Configuration
-=======
+
 # Server Configuration  
->>>>>>> aa6f4018
 PORT=8080
 NODE_ENV=development
 
@@ -181,22 +175,14 @@
 ### How It Works
 
 1. **Campaign Detection**: Cairo analyzes campaign names from Lemlist and Smartlead
-<<<<<<< HEAD
-2. **Keyword Matching**: Matches campaigns against configured keywords per namespace
-=======
 2. **Keyword Matching**: Matches campaigns against configured keywords per namespace  
->>>>>>> aa6f4018
 3. **Automatic Routing**: Routes data to separate `{namespace}_user_source` tables
 4. **Isolated CRM Sync**: Each namespace can have its own Attio configuration
 
 ### Example Use Cases
 
 - **Marketing Agency**: Separate data for "ACME Corp", "TechStart", "Startup Co" clients
-<<<<<<< HEAD
-- **SaaS Company**: Segment data by product lines or customer tiers
-=======
 - **SaaS Company**: Segment data by product lines or customer tiers  
->>>>>>> aa6f4018
 - **Consulting Firm**: Isolate client data for compliance and reporting
 
 ### Quick Example
@@ -210,25 +196,12 @@
     "keywords": ["ACME", "ACME Corp", "acme-corp"]
   }'
 
-<<<<<<< HEAD
-# Now any Lemlist/Smartlead campaigns with "ACME Corp Q1 Campaign"
-=======
 # Now any Lemlist/Smartlead campaigns with "ACME Corp Q1 Campaign" 
->>>>>>> aa6f4018
 # will automatically route to the acme_corp_user_source table
 ```
 
 ### Namespace Management
 
-<<<<<<< HEAD
-| Endpoint                       | Method | Description              |
-| ------------------------------ | ------ | ------------------------ |
-| `/api/namespaces`              | GET    | List all namespaces      |
-| `/api/namespaces`              | POST   | Create new namespace     |
-| `/api/namespaces/{name}`       | GET    | Get specific namespace   |
-| `/api/namespaces/{name}`       | PUT    | Update namespace         |
-| `/api/namespaces/{name}/stats` | GET    | Get namespace statistics |
-=======
 | Endpoint | Method | Description |
 |----------|--------|-------------|
 | `/api/namespaces` | GET | List all namespaces |
@@ -236,7 +209,6 @@
 | `/api/namespaces/{name}` | GET | Get specific namespace |
 | `/api/namespaces/{name}` | PUT | Update namespace |
 | `/api/namespaces/{name}/stats` | GET | Get namespace statistics |
->>>>>>> aa6f4018
 
 ### Key Benefits
 
@@ -244,11 +216,7 @@
 ✅ **Automatic Detection**: Smart keyword matching for campaign routing  
 ✅ **Complete Isolation**: Each customer gets their own database table  
 ✅ **Scalable**: Add unlimited customer namespaces via API  
-<<<<<<< HEAD
 ✅ **Backward Compatible**: No changes to existing functionality
-=======
-✅ **Backward Compatible**: No changes to existing functionality  
->>>>>>> aa6f4018
 
 ### Examples
 
@@ -281,15 +249,7 @@
 
 #### Namespace Management
 
-<<<<<<< HEAD
-| Endpoint                       | Method | Description                    |
-| ------------------------------ | ------ | ------------------------------ |
-| `/api/namespaces`              | GET    | List all active namespaces     |
-| `/api/namespaces`              | POST   | Create new namespace           |
-| `/api/namespaces/{name}`       | GET    | Get specific namespace details |
-| `/api/namespaces/{name}`       | PUT    | Update namespace configuration |
-| `/api/namespaces/{name}/stats` | GET    | Get namespace usage statistics |
-=======
+
 | Endpoint                      | Method | Description                     |
 | ----------------------------- | ------ | ------------------------------- |
 | `/api/namespaces`             | GET    | List all active namespaces      |
@@ -297,7 +257,6 @@
 | `/api/namespaces/{name}`      | GET    | Get specific namespace details  |
 | `/api/namespaces/{name}`      | PUT    | Update namespace configuration  |
 | `/api/namespaces/{name}/stats`| GET    | Get namespace usage statistics  |
->>>>>>> aa6f4018
 
 #### Lead Scoring
 
@@ -1110,10 +1069,7 @@
 - [ ] Custom scoring rules UI
 - [ ] Data warehouse export (Snowflake, BigQuery)
 - [x] **Multi-tenant support** - Complete namespace-based data segregation
-<<<<<<< HEAD
 - [x] **Full Sync System** - Bulk sync with intelligent rate limiting for hundreds of thousands of records
-=======
->>>>>>> aa6f4018
 - [ ] GraphQL API
 - [ ] Real-time WebSocket updates
 - [ ] Namespace-specific dashboard views
