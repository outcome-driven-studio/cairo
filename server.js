require("dotenv").config();

// Initialize Sentry FIRST before any other code
const sentry = require("./src/utils/sentry");

const express = require("express");
const logger = require("./src/utils/logger");
const monitoring = require("./src/utils/monitoring");
const db = require("./src/utils/db");
const LemlistService = require("./src/services/lemlistService");
const SmartleadService = require("./src/services/smartleadService");
const SyncRoutes = require("./src/routes/syncRoutes");
const CronManager = require("./src/config/cron");
const syncState = require("./src/utils/syncState");
const dedupStore = require("./src/utils/sourceUsersStore");
const TestRoutes = require("./src/routes/testRoutes");
const ProductEventRoutes = require("./src/routes/productEventRoutes");
const PeriodicSyncRoutes = require("./src/routes/periodicSyncRoutes");

// Try to load WebSocket service (graceful failure if ws module is missing)
let WebSocketService = null;
try {
  WebSocketService = require("./src/services/websocketService");
} catch (error) {
  logger.warn("⚠️ WebSocket service not available (missing 'ws' dependency):", error.message);
}
const NewSyncRoutes = require("./src/routes/newSyncRoutes");
const ScoringRoutes = require("./src/routes/scoringRoutes");
const ExternalProfileRoutes = require("./src/routes/externalProfileRoutes");
const NamespaceRoutes = require("./src/routes/namespaceRoutes");

// Create Express app
const app = express();
const path = require("path");

// Initialize Sentry with Express app (must be before any middleware)
sentry.initSentry(app);

// Simple health check endpoint (FIRST - no dependencies, always available)
app.get("/health/simple", (req, res) => {
  try {
    res.status(200).json({
      status: "healthy",
      service: "cairo-cdp",
      timestamp: new Date().toISOString(),
      version: "1.0.0"
    });
  } catch (error) {
    res.status(503).json({
      status: "unhealthy",
      service: "cairo-cdp",
      error: error.message,
      timestamp: new Date().toISOString(),
    });
  }
});

<<<<<<< HEAD
// Debug endpoint to test integrations
app.get("/debug/test-integrations", async (req, res) => {
  const results = {
    sentry: { configured: false, working: false },
    mixpanel: { configured: false, working: false },
    periodicSync: { configured: false, running: false },
    database: { configured: false, working: false }
  };

  // Test Sentry
  if (process.env.SENTRY_DSN) {
    results.sentry.configured = true;
    try {
      sentry.captureMessage("Test message from /debug/test-integrations", 'info');
      results.sentry.working = true;
    } catch (error) {
      results.sentry.error = error.message;
    }
  }

  // Test Mixpanel
  if (process.env.MIXPANEL_PROJECT_TOKEN) {
    results.mixpanel.configured = true;
    try {
      const MixpanelService = require("./src/services/mixpanelService");
      const mixpanel = new MixpanelService(process.env.MIXPANEL_PROJECT_TOKEN);
      const trackResult = await mixpanel.track(
        "test@cairo.com",
        "Integration Test",
        { source: "debug_endpoint", timestamp: new Date().toISOString() }
      );
      results.mixpanel.working = trackResult.success;
      if (!trackResult.success) {
        results.mixpanel.error = trackResult.error;
      }
    } catch (error) {
      results.mixpanel.error = error.message;
    }
  }

  // Test Periodic Sync
  if (process.env.USE_PERIODIC_SYNC === "true") {
    results.periodicSync.configured = true;
    try {
      const { getInstance } = require("./src/services/periodicSyncService");
      const periodicSync = getInstance();
      const stats = periodicSync.getStats();
      results.periodicSync.running = stats.isRunning;
      results.periodicSync.stats = stats;
    } catch (error) {
      results.periodicSync.error = error.message;
    }
  }

  // Test Database
  if (process.env.POSTGRES_URL) {
    results.database.configured = true;
    try {
      const { query } = require("./src/utils/db");
      const result = await query("SELECT NOW() as time");
      results.database.working = true;
      results.database.time = result.rows[0].time;
    } catch (error) {
      results.database.error = error.message;
    }
  }

  logger.info("[DEBUG] Integration test completed", results);
  res.json(results);
});

// Debug endpoint to list all registered routes
app.get("/debug/routes", (req, res) => {
  const routes = [];
  app._router.stack.forEach((middleware) => {
    if (middleware.route) {
      // Regular routes
      routes.push({
        path: middleware.route.path,
        methods: Object.keys(middleware.route.methods)
      });
    } else if (middleware.name === 'router') {
      // Router middleware
      middleware.handle.stack.forEach((handler) => {
        if (handler.route) {
          routes.push({
            path: handler.route.path,
            methods: Object.keys(handler.route.methods),
            router: true
          });
        }
      });
    }
  });

  logger.info(`[DEBUG] Routes endpoint accessed, found ${routes.length} routes`);
  res.json({
    totalRoutes: routes.length,
    periodicSyncEnabled: process.env.USE_PERIODIC_SYNC === 'true',
    routes: routes.sort((a, b) => a.path.localeCompare(b.path))
  });
});

=======
>>>>>>> 8109e140
// Serve static files from the UI build
const publicPath = path.join(__dirname, "public");
if (require("fs").existsSync(publicPath)) {
  app.use(express.static(publicPath));
  logger.info(`📁 Serving UI from ${publicPath}`);
} else {
  logger.warn("⚠️ No UI build found. Run 'node build-ui.js' to build the UI.");
}

// Add body parser middleware
app.use(express.json());

// Initialize error handling
process.on("uncaughtException", async (error) => {
  await monitoring.captureError(error, { type: "uncaughtException" });
  logger.error("Uncaught Exception:", error);

  // Try graceful shutdown
  try {
    await db.close();
  } catch (closeError) {
    logger.error("Error closing database during shutdown:", closeError);
  }

  process.exit(1);
});

process.on("unhandledRejection", async (reason, promise) => {
  await monitoring.captureError(new Error(reason), {
    type: "unhandledRejection",
    promise: promise.toString(),
  });
  logger.error("Unhandled Rejection at:", promise, "reason:", reason);
});

// Request logging middleware with Sentry breadcrumbs
app.use((req, res, next) => {
  const start = Date.now();

  // Log the incoming request
  logger.info(`[REQUEST] ${req.method} ${req.path}`, {
    query: req.query,
    body: req.body ? Object.keys(req.body) : undefined,
    headers: {
      'content-type': req.headers['content-type'],
      'user-agent': req.headers['user-agent']
    }
  });

  // Add Sentry breadcrumb for API calls
  sentry.Sentry.addBreadcrumb({
    category: 'http',
    message: `${req.method} ${req.path}`,
    level: 'info',
    data: {
      method: req.method,
      url: req.url,
      query: req.query
    }
  });

  // Log response when finished
  res.on('finish', () => {
    const duration = Date.now() - start;
    const logLevel = res.statusCode >= 400 ? 'error' : 'info';
    logger[logLevel](`[RESPONSE] ${req.method} ${req.path} - ${res.statusCode} (${duration}ms)`);

    // Capture 4xx and 5xx errors to Sentry
    if (res.statusCode >= 400) {
      sentry.captureMessage(
        `HTTP ${res.statusCode}: ${req.method} ${req.path}`,
        res.statusCode >= 500 ? 'error' : 'warning',
        {
          statusCode: res.statusCode,
          method: req.method,
          path: req.path,
          duration,
          query: req.query
        }
      );
    }
  });

  next();
});

// Enable CORS for test endpoints
app.use((req, res, next) => {
  res.header("Access-Control-Allow-Origin", "*");
  res.header("Access-Control-Allow-Methods", "GET, POST, PUT, DELETE, OPTIONS");
  res.header(
    "Access-Control-Allow-Headers",
    "Origin, X-Requested-With, Content-Type, Accept, Authorization"
  );

  if (req.method === "OPTIONS") {
    res.sendStatus(200);
  } else {
    next();
  }
});

// Initialize services
const lemlistService = new LemlistService();
const smartleadService = new SmartleadService();

// Initialize and mount routes
const syncRoutes = new SyncRoutes(lemlistService, smartleadService);
app.use("/sync", syncRoutes.setupRoutes());

// Mount new sync routes (API v1)
const newSyncRoutes = new NewSyncRoutes(lemlistService, smartleadService);
app.use("/api/v1/sync", newSyncRoutes.setupRoutes());

// Background job routes for Attio sync (mount BEFORE dashboard to avoid conflicts)
const BackgroundJobRoutes = require("./src/routes/backgroundJobRoutes");
const backgroundJobRoutes = new BackgroundJobRoutes();
app.use("/api", backgroundJobRoutes.setupRoutes());

// External profile processing routes
const externalProfileRoutes = new ExternalProfileRoutes();
const externalProfileRouter = express.Router();
externalProfileRoutes.registerRoutes(externalProfileRouter);
app.use("/api", externalProfileRouter);

// Dashboard routes (mount AFTER specific routes to avoid catch-all conflicts)
const DashboardRoutes = require("./src/routes/dashboardRoutes");
const dashboardRoutes = new DashboardRoutes();
app.use("/", dashboardRoutes.setupRoutes());

// Product event tracking routes
let webSocketService = null;  // Will be initialized after server starts
const productEventRoutes = new ProductEventRoutes();
app.use("/api/events", productEventRoutes.setupRoutes());

// Periodic sync routes
try {
  const periodicSyncRoutes = new PeriodicSyncRoutes();
  const routes = periodicSyncRoutes.setupRoutes();
  app.use("/api/periodic-sync", routes);
  logger.info("[Server] Periodic sync routes registered successfully at /api/periodic-sync");
} catch (error) {
  logger.error("[Server] Failed to register periodic sync routes:", error);
  sentry.captureError(error, {
    category: 'route_registration',
    route: 'periodic-sync'
  });
}

// Test routes (for debugging and testing)
const testRoutes = new TestRoutes();
app.use("/api/test", testRoutes.setupRoutes());

// Scoring routes
const scoringRoutes = new ScoringRoutes();
app.use("/api/scoring", scoringRoutes.setupRoutes());

// Namespace routes
const namespaceRoutes = new NamespaceRoutes();
app.use("/api", namespaceRoutes.setupRoutes());

// Initialize cron jobs
const PORT = process.env.PORT || 8080;
const cronManager = new CronManager(
  process.env.BASE_URL || `http://localhost:${PORT}`
);

// Initialize database tables
async function initializeDatabaseTables() {
  try {
    logger.info("Initializing database tables...");

    // Create user_source table
    await db.query(`CREATE EXTENSION IF NOT EXISTS "pgcrypto";`);
    await db.query(`
      CREATE TABLE IF NOT EXISTS user_source (
        id UUID PRIMARY KEY DEFAULT gen_random_uuid(),
        email VARCHAR(255) UNIQUE,
        linkedin_profile TEXT,
        enrichment_profile JSONB,
        meta JSONB NOT NULL DEFAULT '[]'::jsonb,
        created_at TIMESTAMP WITH TIME ZONE DEFAULT CURRENT_TIMESTAMP,
        updated_at TIMESTAMP WITH TIME ZONE DEFAULT CURRENT_TIMESTAMP
      );
    `);
    logger.info("✅ user_source table created/verified");

    // Create event_source table
    await db.query(`
      CREATE TABLE IF NOT EXISTS event_source (
        id UUID PRIMARY KEY DEFAULT gen_random_uuid(),
        event_key VARCHAR(255) UNIQUE NOT NULL,
        event_type VARCHAR(100) NOT NULL,
        platform VARCHAR(50) NOT NULL,
        user_id TEXT,
        metadata JSONB,
        created_at TIMESTAMP WITH TIME ZONE DEFAULT CURRENT_TIMESTAMP
      );
    `);
    logger.info("✅ event_source table created/verified");
  } catch (error) {
    logger.error("❌ Failed to initialize database tables:", error);
    throw error;
  }
}

// Enhanced health check endpoint with database monitoring
app.get("/health", async (req, res) => {
  try {
    const healthStatus = monitoring.getHealthStatus();
    const dbHealth = await db.healthCheck();

    const combinedHealth = {
      ...healthStatus,
      database: dbHealth,
      status: dbHealth.healthy ? healthStatus.status : "healthy",
    };

    const statusCode = combinedHealth.status === "healthy" ? 200 : 503;
    res.status(statusCode).json(combinedHealth);
  } catch (error) {
    logger.error("Health check failed:", error);
    res.status(503).json({
      status: "unhealthy",
      error: error.message,
      timestamp: new Date().toISOString(),
    });
  }
});

// Enhanced health endpoint with detailed monitoring
app.get("/health/detailed", async (req, res) => {
  try {
    const healthStatus = monitoring.getHealthStatus();
    const dbHealth = await db.healthCheck();

    const detailedHealth = {
      ...healthStatus,
      database: dbHealth,
      status: dbHealth.healthy ? healthStatus.status : "unhealthy",
    };

    res.status(200).json(detailedHealth);
  } catch (error) {
    logger.error("Detailed health check failed:", error);
    res.status(503).json({
      status: "unhealthy",
      error: error.message,
      timestamp: new Date().toISOString(),
    });
  }
});

// Sentry test endpoint (for verifying Sentry is working)
app.get("/test-sentry", async (req, res) => {
  try {
    const { type = "all" } = req.query;

    if (type === "message" || type === "all") {
      sentry.captureMessage("Test message from API endpoint", "info", {
        endpoint: "/test-sentry",
        timestamp: new Date().toISOString(),
      });
    }

    if (type === "warning" || type === "all") {
      sentry.captureMessage("Test warning from API endpoint", "warning", {
        endpoint: "/test-sentry",
        level: "warning",
      });
    }

    if (type === "error" || type === "all") {
      throw new Error(
        "Test error from /test-sentry endpoint - this is intentional!"
      );
    }

    res.json({
      success: true,
      message: `Sentry test ${type} sent successfully. Check your Sentry dashboard.`,
      sentryEnabled: !!process.env.SENTRY_DSN,
      environment: process.env.NODE_ENV || "production",
    });
  } catch (error) {
    // This error will be caught by Sentry error handler
    throw error;
  }
});

// Catch-all route for client-side routing (must be after API routes)
app.get("*", (req, res) => {
  // Don't catch API routes
  if (req.path.startsWith('/api') || req.path.startsWith('/sync') || req.path.startsWith('/ws')) {
<<<<<<< HEAD
    logger.warn(`[404] API route not found: ${req.method} ${req.path}`);

    // Send to Sentry for monitoring
    sentry.captureMessage(
      `API route not found: ${req.method} ${req.path}`,
      'warning',
      {
        method: req.method,
        path: req.path,
        query: req.query,
        headers: {
          'user-agent': req.headers['user-agent'],
          'referer': req.headers['referer']
        }
      }
    );

    res.status(404).json({
      error: 'Not found',
      path: req.path,
      message: `The endpoint ${req.path} does not exist. Check /debug/routes for available endpoints.`
    });
=======
    res.status(404).json({ error: 'Not found' });
>>>>>>> 8109e140
    return;
  }

  const indexPath = path.join(__dirname, "public", "index.html");
  if (require("fs").existsSync(indexPath)) {
    res.sendFile(indexPath);
  } else {
    res.status(404).send("UI not built. Please run 'node build-ui.js' to build the UI.");
  }
});

// Add Sentry error handler (must be after all other middleware and routes)
app.use(sentry.getErrorHandler());

// Generic error handler (after Sentry)
app.use((err, req, res, next) => {
  // Sentry has already captured the error, now send response
  logger.error(`Express error handler: ${err.message}`, {
    path: req.path,
    method: req.method,
    error: err.stack,
  });

  res.status(err.status || 500).json({
    error: err.message || "Internal server error",
    path: req.path,
    timestamp: new Date().toISOString(),
  });
});

// Start the Express server
const server = app.listen(PORT, "0.0.0.0", async () => {
  console.log(`✅ Server listening on http://0.0.0.0:${PORT}`);
  logger.info(`✅ Server listening on http://0.0.0.0:${PORT}`);

  try {
    // Check if POSTGRES_URL is available
    if (process.env.POSTGRES_URL) {
      // Check database health before starting - REQUIRED if URL is provided!
      const dbHealth = await db.healthCheck();
      if (!dbHealth.healthy) {
        throw new Error(`Database connection REQUIRED but failed: ${dbHealth.error}.
          Please ensure POSTGRES_URL environment variable is set correctly.
          Expected format: postgresql://user:pass@host.neon.tech/db?sslmode=require`);
      }
      logger.info("✅ Database connection healthy");

      // Initialize database tables
      await initializeDatabaseTables();
      logger.info("✅ Database tables initialized");
    } else {
      logger.warn("⚠️ POSTGRES_URL not set - running without database features");
      logger.warn("⚠️ Some features will be disabled (event storage, user tracking, etc.)");
    }

    // Prepare Postgres sync_state table (only if database is available)
    if (process.env.POSTGRES_URL) {
      await syncState.init();

      // Prepare sent_events dedup table
      global.dedupStore = dedupStore;
      await dedupStore.init();
    }

    // Start monitoring health checks
    monitoring.startHealthChecks();

    // Initialize WebSocket service (non-blocking)
    if (WebSocketService) {
      try {
        webSocketService = new WebSocketService(server);
        // Pass WebSocket service to product event routes for real-time event streaming
        productEventRoutes.webSocketService = webSocketService;
        logger.info("✅ WebSocket service initialized for real-time event streaming");
      } catch (error) {
        logger.error("⚠️ Failed to initialize WebSocket service (continuing without real-time features):", error);
        // Continue without WebSocket - this is not critical for basic functionality
      }
    } else {
      logger.warn("⚠️ WebSocket service unavailable - install 'ws' package for real-time features");
    }

    // Sync configuration
    // Option 1: Use new periodic sync (recommended - every 4 hours)
    if (process.env.USE_PERIODIC_SYNC === "true") {
      logger.info("[Server] Initializing PeriodicSyncService...");
      try {
        const { getInstance } = require("./src/services/periodicSyncService");
        const periodicSync = getInstance();
        await periodicSync.start();
        logger.info(
          `[Server] Periodic sync started successfully (every ${periodicSync.syncInterval} hours)`
        );

        // Log initial status
        const stats = periodicSync.getStats();
        logger.info("[Server] Periodic sync initial status:", {
          isRunning: stats.isRunning,
          syncInterval: stats.syncInterval,
          nextSyncTime: stats.nextSyncTime,
        });
      } catch (error) {
        logger.error("[Server] Failed to start periodic sync:", error);
        throw error; // Re-throw to prevent server from starting with broken sync
      }
    }
    // Option 2: Use legacy cron jobs (every 10-15 minutes)
    else if (process.env.ENABLE_CRON_JOBS === "true") {
      cronManager.start();
      logger.info("Legacy cron jobs started (10-15 minute intervals)");
    }
    // Option 3: Manual sync only (default)
    else {
      logger.info(
        "Automatic sync disabled - use dashboard or API endpoints to trigger syncs manually"
      );
    }

    console.log(`🎉 Server is ready! Available endpoints:`);
    console.log(`  - GET  /health - Health check`);
    console.log(`  - GET  /health/detailed - Detailed health check`);

    // Show periodic sync endpoints if enabled
    if (process.env.USE_PERIODIC_SYNC === "true") {
      console.log(
        `  \n⏰ Periodic Sync APIs (auto-sync every ${
          process.env.SYNC_INTERVAL_HOURS || 4
        } hours):`
      );
      console.log(`  - GET  /api/periodic-sync/status - Check sync status`);
      console.log(`  - POST /api/periodic-sync/sync-now - Force sync now`);
      console.log(`  - GET  /api/periodic-sync/history - View sync history`);
    }

    console.log(
      `  \n📌 Background Attio Sync APIs (runs even after request closes):`
    );
    console.log(
      `  - POST /api/sync/users-background - Sync users to Attio in background`
    );
    console.log(
      `  - POST /api/sync/events-background - Sync events to Attio in background`
    );
    console.log(
      `  - POST /api/sync/full-background - Full sync (users + events) in background`
    );
    console.log(`  - GET  /api/jobs - List all background jobs`);
    console.log(
      `  - GET  /api/jobs/status/:jobName - Check specific job status`
    );
    console.log(`  - POST /api/jobs/stop/:jobName - Stop a running job`);
    console.log(`  \n📌 Other endpoints:`);
    console.log(`  - GET  /initial-sync - Run initial sync`);
    console.log(`  - GET  /delta-sync - Run delta sync`);
    console.log(`  - GET  /sync-status - Check sync status`);
    console.log(`  - GET  /initial-sync?source=smartlead - Smartlead only`);
    console.log(`  - GET  /initial-sync?source=lemlist - Lemlist only`);
    console.log(`  - GET  /delta-sync?source=smartlead - Smartlead delta only`);
    console.log(`  - GET  /delta-sync?source=lemlist - Lemlist delta only`);
  } catch (error) {
    logger.error("❌ FATAL: Failed to initialize application:", error);
    await monitoring.captureError(error, { type: "startup" });
    console.error(`
❌ APPLICATION STARTUP FAILED!
━━━━━━━━━━━━━━━━━━━━━━━━━━━━
Database connection is REQUIRED. 
Please check your environment variables:

1. POSTGRES_URL must be set with your NeonDB connection string
2. Format: postgresql://user:pass@host.neon.tech/db?sslmode=require
3. Ensure ?sslmode=require is included

Error: ${error.message}
━━━━━━━━━━━━━━━━━━━━━━━━━━━━
`);
    process.exit(1); // Exit with error - database is required!
  }
});

// Graceful shutdown
process.on("SIGINT", async () => {
  console.log("Received SIGINT. Shutting down gracefully...");
  await gracefulShutdown();
});

process.on("SIGTERM", async () => {
  console.log("Received SIGTERM. Shutting down gracefully...");
  await gracefulShutdown();
});

async function gracefulShutdown() {
  try {
    // Shutdown WebSocket service first
    if (webSocketService) {
      webSocketService.shutdown();
      logger.info("WebSocket service shut down");
    }

    // Stop accepting new connections
    server.close(() => {
      logger.info("HTTP server closed");
    });

    // Close database connections
    await db.close();
    logger.info("Database connections closed");

    process.exit(0);
  } catch (error) {
    logger.error("Error during shutdown:", error);
    await monitoring.captureError(error, { type: "shutdown" });
    process.exit(1);
  }
}

module.exports = app;
// Force Railway redeploy - Sat Aug  9 00:03:38 IST 2025<|MERGE_RESOLUTION|>--- conflicted
+++ resolved
@@ -55,7 +55,6 @@
   }
 });
 
-<<<<<<< HEAD
 // Debug endpoint to test integrations
 app.get("/debug/test-integrations", async (req, res) => {
   const results = {
@@ -158,9 +157,6 @@
     routes: routes.sort((a, b) => a.path.localeCompare(b.path))
   });
 });
-
-=======
->>>>>>> 8109e140
 // Serve static files from the UI build
 const publicPath = path.join(__dirname, "public");
 if (require("fs").existsSync(publicPath)) {
@@ -455,7 +451,6 @@
 app.get("*", (req, res) => {
   // Don't catch API routes
   if (req.path.startsWith('/api') || req.path.startsWith('/sync') || req.path.startsWith('/ws')) {
-<<<<<<< HEAD
     logger.warn(`[404] API route not found: ${req.method} ${req.path}`);
 
     // Send to Sentry for monitoring
@@ -478,9 +473,6 @@
       path: req.path,
       message: `The endpoint ${req.path} does not exist. Check /debug/routes for available endpoints.`
     });
-=======
-    res.status(404).json({ error: 'Not found' });
->>>>>>> 8109e140
     return;
   }
 
