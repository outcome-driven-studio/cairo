const { query } = require("../../utils/db");
const logger = require("../../utils/logger");
const SmartleadService = require("../smartleadService");
const NamespaceService = require("../namespaceService");
const TableManagerService = require("../tableManagerService");
<<<<<<< HEAD
const MixpanelService = require("../mixpanelService");
const { eventKeyGenerator } = require("../../utils/eventKeyGenerator");
=======
>>>>>>> aa6f4018

class SmartleadSync {
  constructor(options = {}) {
    this.smartleadService = new SmartleadService(process.env.SMARTLEAD_API_KEY);
    this.namespaceService = new NamespaceService();
    this.tableManager = new TableManagerService();
<<<<<<< HEAD
    this.mixpanelService = new MixpanelService(
      process.env.MIXPANEL_PROJECT_TOKEN
    );

    // Mixpanel tracking configuration
    this.trackingConfig = {
      enableMixpanelTracking: options.enableMixpanelTracking !== false, // Default true
      trackCampaignEvents: options.trackCampaignEvents !== false, // Default true
      trackUserEvents: options.trackUserEvents !== false, // Default true
      ...options.trackingConfig,
    };

    logger.info("SmartleadSync initialized with Mixpanel tracking", {
      mixpanelEnabled: this.mixpanelService.enabled,
      trackingConfig: this.trackingConfig,
    });
=======
>>>>>>> aa6f4018
  }

  async upsertUserSource(userData, campaignName = null) {
    if (!userData.email) return null;
    const email = userData.email.trim().toLowerCase();

    try {
      // Detect namespace from campaign name
      const namespace = campaignName
        ? await this.namespaceService.detectNamespaceFromCampaign(campaignName)
        : "playmaker";

      // Ensure namespace table exists
      const tableName = await this.tableManager.ensureNamespaceTableExists(
        namespace
      );

      // Upsert user into namespace-specific table
      const result = await query(
        `INSERT INTO ${tableName} (
           email, name, first_name, last_name, company, 
           linkedin_profile, platform, created_at, updated_at
         )
         VALUES ($1, $2, $3, $4, $5, $6, $7, $8, $9)
         ON CONFLICT (email) DO UPDATE SET
           name = COALESCE(EXCLUDED.name, ${tableName}.name),
           first_name = COALESCE(EXCLUDED.first_name, ${tableName}.first_name),
           last_name = COALESCE(EXCLUDED.last_name, ${tableName}.last_name),
           company = COALESCE(EXCLUDED.company, ${tableName}.company),
           linkedin_profile = COALESCE(EXCLUDED.linkedin_profile, ${tableName}.linkedin_profile),
           platform = EXCLUDED.platform,
           updated_at = CURRENT_TIMESTAMP
         RETURNING *`,
        [
          email,
          userData.name,
          userData.first_name,
          userData.last_name,
          userData.company,
          userData.linkedin_profile,
          userData.platform || "smartlead",
          userData.created_at || new Date(),
          new Date(),
        ]
      );

      logger.info(
        `✅ [${namespace}] Upserted user: ${email} in table: ${tableName}`
      );
      return {
        ...result.rows[0],
        namespace: namespace,
        table_name: tableName,
      };
    } catch (error) {
      logger.error(`❌ Failed to upsert user for: ${email}`, error);
      return null;
    }
  }

  async insertEventSource(eventData, namespace = "playmaker") {
    if (!eventData.email || !eventData.event_key) return null;

    try {
      // Add namespace info to event metadata
      const enhancedMetadata = {
        ...eventData.metadata,
        namespace: namespace,
      };

      const result = await query(
        `INSERT INTO event_source (
           event_key, user_id, event_type, platform, metadata, created_at
         )
         VALUES ($1, $2, $3, $4, $5, $6)
         ON CONFLICT (event_key) DO NOTHING
         RETURNING *`,
        [
          eventData.event_key,
          eventData.email.toLowerCase(),
          eventData.event_type,
          eventData.platform || "smartlead",
          JSON.stringify(enhancedMetadata),
          eventData.timestamp || new Date(),
        ]
      );

      if (result.rows.length > 0) {
        logger.info(
          `✅ [${namespace}] Created new event: ${eventData.event_key}`
        );
<<<<<<< HEAD

        // Track event in Mixpanel (non-blocking)
        await this.trackEventInMixpanel(eventData, namespace);

=======
>>>>>>> aa6f4018
        return result.rows[0];
      }
      return null;
    } catch (error) {
      logger.error(`❌ Failed to create event for: ${eventData.email}`, error);
      return null;
    }
  }

  /**
   * Track event in Mixpanel with campaign context
   * @param {Object} eventData - Event data from database
   * @param {string} namespace - Namespace for the event
   * @private
   */
  async trackEventInMixpanel(eventData, namespace) {
    if (
      !this.trackingConfig.enableMixpanelTracking ||
      !this.mixpanelService.enabled
    ) {
      return;
    }

    try {
      // Map database event types to Mixpanel events
      const mixpanelEvent = this.mapToMixpanelEvent(eventData.event_type);
      if (!mixpanelEvent) return;

      // Prepare Mixpanel properties
      const mixpanelProperties = {
        // Campaign context
        campaign_id: eventData.metadata?.campaign_id,
        campaign_name: eventData.metadata?.campaign_name,
        campaign_platform: "smartlead",

        // User context
        user_namespace: namespace,
        user_source: "sync",

        // Event context
        event_source: "sync_pipeline",
        event_key: eventData.event_key,
        sync_mode: "periodic",

        // Technical metadata
        platform: eventData.platform,
        original_timestamp: eventData.timestamp || new Date(),

        // Additional metadata from event
        ...this.extractMixpanelMetadata(eventData.metadata),
      };

      // Track asynchronously (don't await to avoid slowing down sync)
      this.mixpanelService
        .track(eventData.email.toLowerCase(), mixpanelEvent, mixpanelProperties)
        .catch((error) => {
          logger.warn(
            `[SmartleadSync] Mixpanel tracking failed for ${eventData.event_key}:`,
            error.message
          );
        });

      logger.debug(
        `[SmartleadSync] Queued Mixpanel event: ${mixpanelEvent} for ${eventData.email}`
      );
    } catch (error) {
      logger.warn(
        `[SmartleadSync] Error preparing Mixpanel event:`,
        error.message
      );
    }
  }

  /**
   * Map database event types to Mixpanel event names
   * @param {string} eventType - Database event type
   * @returns {string|null} Mixpanel event name
   * @private
   */
  mapToMixpanelEvent(eventType) {
    const eventMap = {
      lead_created: "smartlead_lead_created",
      email_sent: "smartlead_email_sent",
      email_opened: "smartlead_email_opened",
      email_clicked: "smartlead_email_clicked",
      email_replied: "smartlead_email_replied",
      campaign_started: "smartlead_campaign_started",
      campaign_paused: "smartlead_campaign_paused",
      lead_bounced: "smartlead_email_bounced",
      lead_unsubscribed: "smartlead_lead_unsubscribed",
    };

    return eventMap[eventType] || null;
  }

  /**
   * Extract relevant metadata for Mixpanel properties
   * @param {Object} metadata - Event metadata
   * @returns {Object} Cleaned metadata for Mixpanel
   * @private
   */
  extractMixpanelMetadata(metadata = {}) {
    const cleanMetadata = {};

    // Extract useful fields for analytics
    if (metadata.lead?.company)
      cleanMetadata.lead_company = metadata.lead.company;
    if (metadata.lead?.first_name)
      cleanMetadata.lead_first_name = metadata.lead.first_name;
    if (metadata.lead?.last_name)
      cleanMetadata.lead_last_name = metadata.lead.last_name;
    if (metadata.lead?.linkedin_url) cleanMetadata.has_linkedin = true;
    if (metadata.sequence_step)
      cleanMetadata.sequence_step = metadata.sequence_step;
    if (metadata.email_subject)
      cleanMetadata.email_subject = metadata.email_subject;

    return cleanMetadata;
  }

  /**
   * Get the last sync timestamp for Smartlead
   * @returns {Promise<string>} Last sync timestamp
   */
  async getLastSyncTimestamp() {
    const result = await query(
      `SELECT created_at 
       FROM event_source 
       WHERE platform = 'smartlead' 
       ORDER BY created_at DESC 
       LIMIT 1`
    );
    return result.rows[0]?.created_at;
  }

  /**
   * Run delta sync for Smartlead
   */
  async run() {
    logger.info("Starting Smartlead delta sync...");

    try {
      const lastSync = await this.getLastSyncTimestamp();
      logger.info(`Last sync timestamp: ${lastSync || "None (first sync)"}`);

      const campaigns = await this.smartleadService.getCampaigns();
      let totalLeads = 0;
      let newLeads = 0;

      for (const campaign of campaigns.data || []) {
        logger.info(
          `[Smartlead] Processing campaign: ${campaign.name} (ID: ${campaign.id})`
        );

        const leadsData = await this.smartleadService.getLeads(campaign.id);

        // Detect namespace for this campaign
        const namespace =
          await this.namespaceService.detectNamespaceFromCampaign(
            campaign.name
          );

        if (leadsData?.data) {
          for (const lead of leadsData.data) {
            totalLeads++;

            // Skip if lead is older than last sync
            if (
              lastSync &&
              lead.created_at &&
              new Date(lead.created_at) <= new Date(lastSync)
            ) {
              continue;
            }

            if (!lead.email) continue;

            // Prepare user data
            const userData = {
              email: lead.email,
              name:
                lead.name ||
                `${lead.first_name || ""} ${lead.last_name || ""}`.trim() ||
                null,
              first_name: lead.first_name || null,
              last_name: lead.last_name || null,
              linkedin_profile: lead.linkedin_url,
              platform: "smartlead",
              created_at: lead.created_at || new Date(),
            };

            // Upsert user to namespace-specific table
            const userResult = await this.upsertUserSource(
              userData,
              campaign.name
            );

            if (userResult) {
              // Insert event with namespace context
              await this.insertEventSource(
                {
                  email: lead.email,
                  event_key: `smartlead_${campaign.id}_${lead.id}`,
                  event_type: "lead_created",
                  platform: "smartlead",
                  timestamp: lead.created_at || new Date(),
                  metadata: {
                    campaign_id: campaign.id,
                    campaign_name: campaign.name,
                    lead: lead,
                    namespace: namespace,
                  },
                },
                namespace
              );
            }

            newLeads++;
          }
        }

        logger.info(
          `[Smartlead] Completed campaign ${campaign.name} with namespace: ${namespace}`
        );
      }

      logger.info(
        `✅ Smartlead delta sync completed: ${newLeads} new leads out of ${totalLeads} total`
      );
    } catch (error) {
      logger.error("❌ Smartlead delta sync failed:", error);
      throw error;
    }
  }
}

module.exports = SmartleadSync;<|MERGE_RESOLUTION|>--- conflicted
+++ resolved
@@ -3,18 +3,14 @@
 const SmartleadService = require("../smartleadService");
 const NamespaceService = require("../namespaceService");
 const TableManagerService = require("../tableManagerService");
-<<<<<<< HEAD
 const MixpanelService = require("../mixpanelService");
 const { eventKeyGenerator } = require("../../utils/eventKeyGenerator");
-=======
->>>>>>> aa6f4018
 
 class SmartleadSync {
   constructor(options = {}) {
     this.smartleadService = new SmartleadService(process.env.SMARTLEAD_API_KEY);
     this.namespaceService = new NamespaceService();
     this.tableManager = new TableManagerService();
-<<<<<<< HEAD
     this.mixpanelService = new MixpanelService(
       process.env.MIXPANEL_PROJECT_TOKEN
     );
@@ -31,8 +27,6 @@
       mixpanelEnabled: this.mixpanelService.enabled,
       trackingConfig: this.trackingConfig,
     });
-=======
->>>>>>> aa6f4018
   }
 
   async upsertUserSource(userData, campaignName = null) {
@@ -124,13 +118,9 @@
         logger.info(
           `✅ [${namespace}] Created new event: ${eventData.event_key}`
         );
-<<<<<<< HEAD
 
         // Track event in Mixpanel (non-blocking)
         await this.trackEventInMixpanel(eventData, namespace);
-
-=======
->>>>>>> aa6f4018
         return result.rows[0];
       }
       return null;
