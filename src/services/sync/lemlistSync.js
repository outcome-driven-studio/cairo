const { query } = require("../../utils/db");
const logger = require("../../utils/logger");
const LemlistService = require("../lemlistService");
const NamespaceService = require("../namespaceService");
const TableManagerService = require("../tableManagerService");
<<<<<<< HEAD
const MixpanelService = require("../mixpanelService");
const { eventKeyGenerator } = require("../../utils/eventKeyGenerator");
=======
>>>>>>> aa6f4018

class LemlistSync {
  constructor(options = {}) {
    this.lemlistService = new LemlistService(process.env.LEMLIST_API_KEY);
    this.namespaceService = new NamespaceService();
    this.tableManager = new TableManagerService();
<<<<<<< HEAD
    this.mixpanelService = new MixpanelService(
      process.env.MIXPANEL_PROJECT_TOKEN
    );

    // Mixpanel tracking configuration
    this.trackingConfig = {
      enableMixpanelTracking: options.enableMixpanelTracking !== false, // Default true
      trackCampaignEvents: options.trackCampaignEvents !== false, // Default true
      trackUserEvents: options.trackUserEvents !== false, // Default true
      ...options.trackingConfig,
    };

    logger.info("LemlistSync initialized with Mixpanel tracking", {
      mixpanelEnabled: this.mixpanelService.enabled,
      trackingConfig: this.trackingConfig,
    });
=======
>>>>>>> aa6f4018
  }

  async upsertUserSource(userData, campaignName = null) {
    if (!userData.email) return null;
    const email = userData.email.trim().toLowerCase();

    try {
      // Detect namespace from campaign name
      const namespace = campaignName
        ? await this.namespaceService.detectNamespaceFromCampaign(campaignName)
        : "playmaker";

      // Ensure namespace table exists
      const tableName = await this.tableManager.ensureNamespaceTableExists(
        namespace
      );

      // Upsert user into namespace-specific table
      const result = await query(
        `INSERT INTO ${tableName} (
           email, name, first_name, last_name, company, 
           linkedin_profile, platform, created_at, updated_at
         )
         VALUES ($1, $2, $3, $4, $5, $6, $7, $8, $9)
         ON CONFLICT (email) DO UPDATE SET
           name = COALESCE(EXCLUDED.name, ${tableName}.name),
           first_name = COALESCE(EXCLUDED.first_name, ${tableName}.first_name),
           last_name = COALESCE(EXCLUDED.last_name, ${tableName}.last_name),
           company = COALESCE(EXCLUDED.company, ${tableName}.company),
           linkedin_profile = COALESCE(EXCLUDED.linkedin_profile, ${tableName}.linkedin_profile),
           platform = EXCLUDED.platform,
           updated_at = CURRENT_TIMESTAMP
         RETURNING *`,
        [
          email,
          userData.name,
          userData.first_name,
          userData.last_name,
          userData.company,
          userData.linkedin_profile,
          userData.platform || "lemlist",
          userData.created_at || new Date(),
          new Date(),
        ]
      );

      logger.info(
        `✅ [${namespace}] Upserted user: ${email} in table: ${tableName}`
      );
      return {
        ...result.rows[0],
        namespace: namespace,
        table_name: tableName,
      };
    } catch (error) {
      logger.error(`❌ Failed to upsert user for: ${email}`, error);
      return null;
    }
  }

  async insertEventSource(eventData, namespace = "playmaker") {
    if (!eventData.email || !eventData.event_key) return null;

    try {
      // Add namespace info to event metadata
      const enhancedMetadata = {
        ...eventData.metadata,
        namespace: namespace,
      };

      const result = await query(
        `INSERT INTO event_source (
           event_key, user_id, event_type, platform, metadata, created_at
         )
         VALUES ($1, $2, $3, $4, $5, $6)
         ON CONFLICT (event_key) DO NOTHING
         RETURNING *`,
        [
          eventData.event_key,
          eventData.email.toLowerCase(),
          eventData.event_type,
          eventData.platform || "lemlist",
          JSON.stringify(enhancedMetadata),
          eventData.timestamp || new Date(),
        ]
      );

      if (result.rows.length > 0) {
        logger.info(
          `✅ [${namespace}] Created new event: ${eventData.event_key}`
        );
<<<<<<< HEAD

        // Track event in Mixpanel (non-blocking)
        await this.trackEventInMixpanel(eventData, namespace);

=======
>>>>>>> aa6f4018
        return result.rows[0];
      }
      return null;
    } catch (error) {
      logger.error(`❌ Failed to create event for: ${eventData.email}`, error);
      return null;
    }
  }

  /**
   * Track event in Mixpanel with campaign context
   * @param {Object} eventData - Event data from database
   * @param {string} namespace - Namespace for the event
   * @private
   */
  async trackEventInMixpanel(eventData, namespace) {
    if (
      !this.trackingConfig.enableMixpanelTracking ||
      !this.mixpanelService.enabled
    ) {
      return;
    }

    try {
      // Map database event types to Mixpanel events
      const mixpanelEvent = this.mapToMixpanelEvent(eventData.event_type);
      if (!mixpanelEvent) return;

      // Prepare Mixpanel properties
      const mixpanelProperties = {
        // Campaign context
        campaign_id: eventData.metadata?.campaign_id,
        campaign_name: eventData.metadata?.campaign_name,
        campaign_platform: "lemlist",

        // User context
        user_namespace: namespace,
        user_source: "sync",

        // Event context
        event_source: "sync_pipeline",
        event_key: eventData.event_key,
        sync_mode: "periodic",

        // Technical metadata
        platform: eventData.platform,
        original_timestamp: eventData.timestamp || new Date(),

        // Additional metadata from event
        ...this.extractMixpanelMetadata(eventData.metadata),
      };

      // Track asynchronously (don't await to avoid slowing down sync)
      this.mixpanelService
        .track(eventData.email.toLowerCase(), mixpanelEvent, mixpanelProperties)
        .catch((error) => {
          logger.warn(
            `[LemlistSync] Mixpanel tracking failed for ${eventData.event_key}:`,
            error.message
          );
        });

      logger.debug(
        `[LemlistSync] Queued Mixpanel event: ${mixpanelEvent} for ${eventData.email}`
      );
    } catch (error) {
      logger.warn(
        `[LemlistSync] Error preparing Mixpanel event:`,
        error.message
      );
    }
  }

  /**
   * Map database event types to Mixpanel event names
   * @param {string} eventType - Database event type
   * @returns {string|null} Mixpanel event name
   * @private
   */
  mapToMixpanelEvent(eventType) {
    const eventMap = {
      emailsent: "lemlist_email_sent",
      emailopened: "lemlist_email_opened",
      emailclicked: "lemlist_email_clicked",
      emailreplied: "lemlist_email_replied",
      linkedinvisit: "lemlist_linkedin_visit",
      linkedinmessage: "lemlist_linkedin_message",
      linkedinconnect: "lemlist_linkedin_connect",
      emailbounced: "lemlist_email_bounced",
      emailunsubscribed: "lemlist_email_unsubscribed",
      campaignstarted: "lemlist_campaign_started",
      lead_created: "lemlist_lead_created",
    };

    return eventMap[eventType] || null;
  }

  /**
   * Extract relevant metadata for Mixpanel properties
   * @param {Object} metadata - Event metadata
   * @returns {Object} Cleaned metadata for Mixpanel
   * @private
   */
  extractMixpanelMetadata(metadata = {}) {
    const cleanMetadata = {};

    // Extract useful fields for analytics
    if (metadata.activity?.lead?.company)
      cleanMetadata.lead_company = metadata.activity.lead.company;
    if (metadata.activity?.lead?.firstName)
      cleanMetadata.lead_first_name = metadata.activity.lead.firstName;
    if (metadata.activity?.lead?.lastName)
      cleanMetadata.lead_last_name = metadata.activity.lead.lastName;
    if (metadata.activity?.lead?.linkedinUrl) cleanMetadata.has_linkedin = true;
    if (metadata.activity?.stepIndex)
      cleanMetadata.sequence_step = metadata.activity.stepIndex;
    if (metadata.activity?.subject)
      cleanMetadata.email_subject = metadata.activity.subject;
    if (metadata.activity?.type)
      cleanMetadata.activity_type = metadata.activity.type;

    return cleanMetadata;
  }

  /**
   * Get the last sync timestamp for Lemlist
   * @returns {Promise<string>} Last sync timestamp
   */
  async getLastSyncTimestamp() {
    const result = await query(
      `SELECT created_at 
       FROM event_source 
       WHERE platform = 'lemlist' 
       ORDER BY created_at DESC 
       LIMIT 1`
    );
    return result.rows[0]?.created_at;
  }

  /**
   * Run delta sync for Lemlist
   */
  async run() {
    logger.info("Starting Lemlist delta sync...");

    try {
      const lastSync = await this.getLastSyncTimestamp();
      logger.info(`Last sync timestamp: ${lastSync || "None (first sync)"}`);

      const campaigns = await this.lemlistService.getCampaigns();
      let totalActivities = 0;
      let newActivities = 0;

      for (const campaign of campaigns) {
        logger.info(
          `[Lemlist] Processing campaign: ${campaign.name} (ID: ${campaign._id})`
        );

        const activities = await this.lemlistService.getCampaignActivities(
          campaign._id
        );

        // Detect namespace for this campaign
        const namespace =
          await this.namespaceService.detectNamespaceFromCampaign(
            campaign.name
          );

        for (const activity of activities) {
          totalActivities++;

          // Skip if activity is older than last sync
          if (
            lastSync &&
            activity.date &&
            new Date(activity.date) <= new Date(lastSync)
          ) {
            continue;
          }

          if (!activity.lead?.email) continue;

          // Prepare user data
          const userData = {
            email: activity.lead.email,
            name: activity.lead.firstName
              ? `${activity.lead.firstName} ${
                  activity.lead.lastName || ""
                }`.trim()
              : activity.lead.name || null,
            first_name: activity.lead.firstName || null,
            last_name: activity.lead.lastName || null,
            company: activity.lead.company,
            linkedin_profile: activity.lead.linkedinUrl,
            platform: "lemlist",
            created_at: activity.date || new Date(),
          };

          // Upsert user to namespace-specific table
          const userResult = await this.upsertUserSource(
            userData,
            campaign.name
          );

          if (userResult) {
<<<<<<< HEAD
            // Insert event with namespace context using improved event key generation
            const eventKey = eventKeyGenerator.generateLemlistKey(
              activity,
              activity.campaignId,
              namespace
            );

            await this.insertEventSource(
              {
                email: activity.lead.email,
                event_key: eventKey,
=======
            // Insert event with namespace context
            await this.insertEventSource(
              {
                email: activity.lead.email,
                event_key: `lemlist_${activity.campaignId}_${
                  activity.id || Date.now()
                }`,
>>>>>>> aa6f4018
                event_type: activity.type,
                platform: "lemlist",
                timestamp: activity.date,
                metadata: {
                  campaign_id: activity.campaignId,
                  campaign_name: campaign.name,
                  activity: activity,
                  namespace: namespace,
                },
              },
              namespace
            );
          }

          newActivities++;
        }

        logger.info(
          `[Lemlist] Completed campaign ${campaign.name} with namespace: ${namespace}`
        );
      }

      logger.info(
        `✅ Lemlist delta sync completed: ${newActivities} new activities out of ${totalActivities} total`
      );
    } catch (error) {
      logger.error("❌ Lemlist delta sync failed:", error);
      throw error;
    }
  }
}

module.exports = LemlistSync;<|MERGE_RESOLUTION|>--- conflicted
+++ resolved
@@ -3,18 +3,14 @@
 const LemlistService = require("../lemlistService");
 const NamespaceService = require("../namespaceService");
 const TableManagerService = require("../tableManagerService");
-<<<<<<< HEAD
 const MixpanelService = require("../mixpanelService");
 const { eventKeyGenerator } = require("../../utils/eventKeyGenerator");
-=======
->>>>>>> aa6f4018
 
 class LemlistSync {
   constructor(options = {}) {
     this.lemlistService = new LemlistService(process.env.LEMLIST_API_KEY);
     this.namespaceService = new NamespaceService();
     this.tableManager = new TableManagerService();
-<<<<<<< HEAD
     this.mixpanelService = new MixpanelService(
       process.env.MIXPANEL_PROJECT_TOKEN
     );
@@ -31,8 +27,6 @@
       mixpanelEnabled: this.mixpanelService.enabled,
       trackingConfig: this.trackingConfig,
     });
-=======
->>>>>>> aa6f4018
   }
 
   async upsertUserSource(userData, campaignName = null) {
@@ -124,13 +118,9 @@
         logger.info(
           `✅ [${namespace}] Created new event: ${eventData.event_key}`
         );
-<<<<<<< HEAD
 
         // Track event in Mixpanel (non-blocking)
         await this.trackEventInMixpanel(eventData, namespace);
-
-=======
->>>>>>> aa6f4018
         return result.rows[0];
       }
       return null;
@@ -336,7 +326,6 @@
           );
 
           if (userResult) {
-<<<<<<< HEAD
             // Insert event with namespace context using improved event key generation
             const eventKey = eventKeyGenerator.generateLemlistKey(
               activity,
@@ -348,15 +337,6 @@
               {
                 email: activity.lead.email,
                 event_key: eventKey,
-=======
-            // Insert event with namespace context
-            await this.insertEventSource(
-              {
-                email: activity.lead.email,
-                event_key: `lemlist_${activity.campaignId}_${
-                  activity.id || Date.now()
-                }`,
->>>>>>> aa6f4018
                 event_type: activity.type,
                 platform: "lemlist",
                 timestamp: activity.date,
