/**
 * Migration: Sync Performance Optimizations
 *
 * Applies database optimizations specifically for sync operations:
 * - Creates sync-optimized indexes
 * - Adds performance monitoring capabilities
 * - Optimizes for bulk operations
 */

const logger = require("../utils/logger");

/**
 * Apply sync performance optimizations
 * @param {Function} query - Database query function
 */
async function up(query) {
  logger.info("Applying sync performance optimizations...");

  try {
    // 1. Create sync-optimized indexes for event_source table
    logger.info("Creating sync-optimized indexes for event_source...");

    const eventSourceIndexes = [
      {
        name: "idx_event_source_sync_platform_date",
        query: `CREATE INDEX IF NOT EXISTS idx_event_source_sync_platform_date 
                ON event_source(platform, created_at DESC)`,
        description: "Optimizes platform-specific date range sync queries",
      },
      {
        name: "idx_event_source_event_key_hash",
        query: `CREATE INDEX IF NOT EXISTS idx_event_source_event_key_hash 
                ON event_source USING hash(event_key)`,
        description: "Optimizes event_key deduplication during sync",
      },
      {
        name: "idx_event_source_user_platform_date",
        query: `CREATE INDEX IF NOT EXISTS idx_event_source_user_platform_date 
                ON event_source(user_id, platform, created_at DESC)`,
        description: "Optimizes user-specific sync queries",
      },
      {
        name: "idx_event_source_metadata_namespace",
        query: `CREATE INDEX IF NOT EXISTS idx_event_source_metadata_namespace 
                ON event_source USING gin((metadata -> 'namespace'))`,
        description: "Optimizes namespace-based filtering for full sync",
      },
      {
        name: "idx_event_source_recent_events",
        query: `CREATE INDEX IF NOT EXISTS idx_event_source_recent_events 
<<<<<<< HEAD
                ON event_source(platform, event_type, created_at DESC)`,
=======
                ON event_source(platform, event_type, created_at DESC) 
>>>>>>> 07888aab
        description:
          "Optimizes queries for recent events (most sync operations)",
      },
    ];

    for (const index of eventSourceIndexes) {
      try {
        await query(index.query);
        logger.info(`✅ ${index.name}: ${index.description}`);
      } catch (error) {
        if (error.message.includes("already exists")) {
          logger.info(`⏭️ ${index.name}: Already exists`);
        } else {
          logger.warn(`❌ Failed to create ${index.name}:`, error.message);
        }
      }
    }

    // 2. Create sync-optimized indexes for user tables
    logger.info("Creating sync-optimized indexes for user tables...");

    const userSourceIndexes = [
      {
        name: "idx_user_source_email_platform",
        query: `CREATE INDEX IF NOT EXISTS idx_user_source_email_platform 
                ON user_source(email, platform)`,
        description: "Optimizes user deduplication during sync",
      },
      {
        name: "idx_user_source_sync_tracking",
        query: `CREATE INDEX IF NOT EXISTS idx_user_source_sync_tracking 
                ON user_source(platform, updated_at DESC) 
                INCLUDE (email, created_at)`,
        description: "Optimizes sync progress tracking for users",
      },
    ];

    for (const index of userSourceIndexes) {
      try {
        await query(index.query);
        logger.info(`✅ ${index.name}: ${index.description}`);
      } catch (error) {
        if (error.message.includes("already exists")) {
          logger.info(`⏭️ ${index.name}: Already exists`);
        } else {
          logger.warn(`❌ Failed to create ${index.name}:`, error.message);
        }
      }
    }

    // 3. Create performance monitoring table for sync operations
    logger.info("Creating sync performance monitoring table...");

    await query(`
      CREATE TABLE IF NOT EXISTS sync_performance_log (
        id UUID PRIMARY KEY DEFAULT gen_random_uuid(),
        sync_type VARCHAR(50) NOT NULL, -- 'periodic', 'full', 'manual'
        platform VARCHAR(50) NOT NULL,
        namespace VARCHAR(100),
        operation VARCHAR(50) NOT NULL, -- 'users', 'events', 'mixed'
        records_processed INTEGER DEFAULT 0,
        records_inserted INTEGER DEFAULT 0,
        records_updated INTEGER DEFAULT 0,
        records_skipped INTEGER DEFAULT 0,
        duration_ms INTEGER NOT NULL,
        memory_usage_mb DECIMAL(10,2),
        error_message TEXT,
        metadata JSONB DEFAULT '{}',
        created_at TIMESTAMP WITH TIME ZONE DEFAULT CURRENT_TIMESTAMP
      )
    `);

    // Create index on sync performance log
    await query(`
      CREATE INDEX IF NOT EXISTS idx_sync_performance_log_lookup
      ON sync_performance_log(platform, sync_type, created_at DESC)
    `);

    logger.info("✅ Sync performance monitoring table created");

    // 4. Create function to track sync performance
    await query(`
      CREATE OR REPLACE FUNCTION log_sync_performance(
        p_sync_type VARCHAR,
        p_platform VARCHAR,
        p_namespace VARCHAR DEFAULT NULL,
        p_operation VARCHAR DEFAULT 'mixed',
        p_records_processed INTEGER DEFAULT 0,
        p_records_inserted INTEGER DEFAULT 0,
        p_records_updated INTEGER DEFAULT 0,
        p_records_skipped INTEGER DEFAULT 0,
        p_duration_ms INTEGER DEFAULT 0,
        p_memory_usage_mb DECIMAL DEFAULT NULL,
        p_error_message TEXT DEFAULT NULL,
        p_metadata JSONB DEFAULT '{}'
      ) RETURNS UUID AS $$
      DECLARE
        log_id UUID;
      BEGIN
        INSERT INTO sync_performance_log (
          sync_type, platform, namespace, operation,
          records_processed, records_inserted, records_updated, records_skipped,
          duration_ms, memory_usage_mb, error_message, metadata
        ) VALUES (
          p_sync_type, p_platform, p_namespace, p_operation,
          p_records_processed, p_records_inserted, p_records_updated, p_records_skipped,
          p_duration_ms, p_memory_usage_mb, p_error_message, p_metadata
        ) RETURNING id INTO log_id;
        
        RETURN log_id;
      END;
      $$ LANGUAGE plpgsql;
    `);

    logger.info("✅ Sync performance logging function created");

    // 5. Create view for sync performance analytics
    await query(`
      CREATE OR REPLACE VIEW sync_performance_analytics AS
      SELECT 
        platform,
        sync_type,
        DATE_TRUNC('hour', created_at) as hour_bucket,
        COUNT(*) as sync_count,
        AVG(duration_ms) as avg_duration_ms,
        AVG(records_processed) as avg_records_processed,
        AVG(memory_usage_mb) as avg_memory_usage_mb,
        SUM(records_inserted) as total_records_inserted,
        SUM(records_updated) as total_records_updated,
        COUNT(CASE WHEN error_message IS NOT NULL THEN 1 END) as error_count,
        (COUNT(CASE WHEN error_message IS NULL THEN 1 END) * 100.0 / COUNT(*)) as success_rate
      FROM sync_performance_log
      GROUP BY platform, sync_type, DATE_TRUNC('hour', created_at)
      ORDER BY hour_bucket DESC, platform, sync_type
    `);

    logger.info("✅ Sync performance analytics view created");

    // 6. Update database configuration for better sync performance
    logger.info("Applying database configuration optimizations...");

    const dbOptimizations = [
      `ALTER SYSTEM SET work_mem = '16MB'`, // Increase work memory for sorting/hashing
      `ALTER SYSTEM SET maintenance_work_mem = '256MB'`, // Better for index creation
      `ALTER SYSTEM SET effective_cache_size = '1GB'`, // Assume reasonable cache
      `ALTER SYSTEM SET random_page_cost = 1.1`, // Assume SSD storage
      `ALTER SYSTEM SET checkpoint_completion_target = 0.9`, // Spread checkpoints
    ];

    for (const optimization of dbOptimizations) {
      try {
        await query(optimization);
        logger.info(`✅ Applied: ${optimization}`);
      } catch (error) {
        logger.warn(
          `⚠️ Could not apply optimization (may require superuser): ${optimization}`,
          error.message
        );
      }
    }

    // 7. Analyze tables to update statistics
    logger.info("Updating table statistics for query optimizer...");

    const tablesToAnalyze = ["event_source", "user_source"];

    for (const table of tablesToAnalyze) {
      try {
        await query(`ANALYZE ${table}`);
        logger.info(`✅ Analyzed table: ${table}`);
      } catch (error) {
        logger.warn(`❌ Failed to analyze table ${table}:`, error.message);
      }
    }

    logger.info("🎉 Sync performance optimizations completed successfully!");

    // Return summary
    return {
      success: true,
      indexes_created: eventSourceIndexes.length + userSourceIndexes.length,
      monitoring_enabled: true,
      performance_tuning_applied: true,
    };
  } catch (error) {
    logger.error("❌ Failed to apply sync performance optimizations:", error);
    throw error;
  }
}

/**
 * Rollback sync performance optimizations (if needed)
 * @param {Function} query - Database query function
 */
async function down(query) {
  logger.info("Rolling back sync performance optimizations...");

  const indexesToDrop = [
    "idx_event_source_sync_platform_date",
    "idx_event_source_event_key_hash",
    "idx_event_source_user_platform_date",
    "idx_event_source_metadata_namespace",
    "idx_event_source_recent_events",
    "idx_user_source_email_platform",
    "idx_user_source_sync_tracking",
    "idx_sync_performance_log_lookup",
  ];

  // Drop indexes
  for (const indexName of indexesToDrop) {
    try {
      await query(`DROP INDEX IF EXISTS ${indexName}`);
      logger.info(`✅ Dropped index: ${indexName}`);
    } catch (error) {
      logger.warn(`❌ Failed to drop index ${indexName}:`, error.message);
    }
  }

  // Drop performance monitoring objects
  try {
    await query("DROP VIEW IF EXISTS sync_performance_analytics");
    await query("DROP FUNCTION IF EXISTS log_sync_performance");
    await query("DROP TABLE IF EXISTS sync_performance_log");
    logger.info("✅ Dropped sync performance monitoring objects");
  } catch (error) {
    logger.warn(
      "❌ Failed to drop performance monitoring objects:",
      error.message
    );
  }

  logger.info("🔄 Sync performance optimizations rollback completed");
}

module.exports = {
  up,
  down,
  description: "Apply database optimizations for sync operations",
};<|MERGE_RESOLUTION|>--- conflicted
+++ resolved
@@ -48,11 +48,8 @@
       {
         name: "idx_event_source_recent_events",
         query: `CREATE INDEX IF NOT EXISTS idx_event_source_recent_events 
-<<<<<<< HEAD
                 ON event_source(platform, event_type, created_at DESC)`,
-=======
-                ON event_source(platform, event_type, created_at DESC) 
->>>>>>> 07888aab
+
         description:
           "Optimizes queries for recent events (most sync operations)",
       },
